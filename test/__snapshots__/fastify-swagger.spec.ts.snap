// Vitest Snapshot v1, https://vitest.dev/guide/snapshot.html

exports[`transformer > generates types for fastify-swagger correctly 1`] = `
{
  "components": {
    "schemas": {},
  },
  "info": {
    "description": "Sample backend service",
    "title": "SampleApi",
    "version": "1.0.0",
  },
  "openapi": "3.0.3",
  "paths": {
    "/delete": {
      "delete": {
        "description": "delete route",
        "responses": {
          "204": {
            "content": {
              "application/json": {
                "schema": {
                  "description": "Empty response",
                  "not": {},
                },
              },
            },
            "description": "Empty response",
          },
        },
      },
    },
    "/login": {
      "post": {
        "description": "login route",
        "externalDocs": {
          "description": "check google",
          "url": "https://google.com",
        },
        "requestBody": {
          "content": {
            "application/json": {
              "schema": {
                "additionalProperties": false,
                "properties": {
                  "password": {
                    "maxLength": 32,
                    "type": "string",
                  },
                  "seed": {
                    "exclusiveMinimum": true,
                    "minimum": 0,
                    "type": "number",
                  },
                  "username": {
                    "description": "someDescription",
                    "maxLength": 32,
                    "type": "string",
                  },
                },
                "required": [
                  "username",
                  "seed",
                  "password",
                ],
                "type": "object",
              },
            },
          },
          "required": true,
        },
        "responses": {
          "200": {
            "content": {
              "application/json": {
                "schema": {
                  "type": "string",
                },
              },
            },
            "description": "Default Response",
          },
          "401": {
            "content": {
              "application/json": {
                "schema": {
                  "additionalProperties": false,
                  "properties": {
                    "required_role": {
                      "enum": [
                        "admin",
                      ],
                      "type": "string",
                    },
                  },
                  "required": [
                    "required_role",
                  ],
                  "type": "object",
                },
              },
            },
            "description": "Default Response",
          },
        },
        "summary": "login your account",
        "tags": [
          "auth",
        ],
      },
    },
    "/no-schema": {
      "post": {
        "responses": {
          "200": {
            "description": "Default Response",
          },
        },
      },
    },
  },
  "servers": [],
}
`;

<<<<<<< HEAD
exports[`transformer should generate ref correctly 1`] = `
{
  "components": {
    "schemas": {
      "Token": {
        "maxLength": 12,
        "minLength": 12,
        "type": "string",
      },
    },
  },
  "info": {
    "description": "Sample backend service",
    "title": "SampleApi",
    "version": "1.0.0",
  },
  "openapi": "3.0.3",
  "paths": {
    "/login": {
      "post": {
        "requestBody": {
          "content": {
            "application/json": {
              "schema": {
                "additionalProperties": false,
                "properties": {
                  "access_token": {
                    "$ref": "#/components/schemas/Token",
                  },
                  "refresh_token": {
                    "$ref": "#/components/schemas/Token",
                  },
                },
                "required": [
                  "access_token",
                  "refresh_token",
                ],
                "type": "object",
              },
            },
          },
          "required": true,
        },
        "responses": {
          "200": {
            "description": "Default Response",
          },
        },
      },
    },
  },
  "servers": [],
}
`;

exports[`transformer should not generate ref 1`] = `
=======
exports[`transformer > should not generate ref 1`] = `
>>>>>>> f5f266a7
{
  "components": {
    "schemas": {},
  },
  "info": {
    "description": "Sample backend service",
    "title": "SampleApi",
    "version": "1.0.0",
  },
  "openapi": "3.0.3",
  "paths": {
    "/login": {
      "post": {
        "requestBody": {
          "content": {
            "application/json": {
              "schema": {
                "additionalProperties": false,
                "properties": {
                  "access_token": {
                    "maxLength": 12,
                    "minLength": 12,
                    "type": "string",
                  },
                  "refresh_token": {
                    "maxLength": 12,
                    "minLength": 12,
                    "type": "string",
                  },
                },
                "required": [
                  "access_token",
                  "refresh_token",
                ],
                "type": "object",
              },
            },
          },
          "required": true,
        },
        "responses": {
          "200": {
            "description": "Default Response",
          },
        },
      },
    },
  },
  "servers": [],
}
`;<|MERGE_RESOLUTION|>--- conflicted
+++ resolved
@@ -123,7 +123,6 @@
 }
 `;
 
-<<<<<<< HEAD
 exports[`transformer should generate ref correctly 1`] = `
 {
   "components": {
@@ -179,10 +178,62 @@
 }
 `;
 
-exports[`transformer should not generate ref 1`] = `
-=======
+exports[`transformer > should generate ref correctly 1`] = `
+{
+  "components": {
+    "schemas": {
+      "Token": {
+        "maxLength": 12,
+        "minLength": 12,
+        "type": "string",
+      },
+    },
+  },
+  "info": {
+    "description": "Sample backend service",
+    "title": "SampleApi",
+    "version": "1.0.0",
+  },
+  "openapi": "3.0.3",
+  "paths": {
+    "/login": {
+      "post": {
+        "requestBody": {
+          "content": {
+            "application/json": {
+              "schema": {
+                "additionalProperties": false,
+                "properties": {
+                  "access_token": {
+                    "$ref": "#/components/schemas/Token",
+                  },
+                  "refresh_token": {
+                    "$ref": "#/components/schemas/Token",
+                  },
+                },
+                "required": [
+                  "access_token",
+                  "refresh_token",
+                ],
+                "type": "object",
+              },
+            },
+          },
+          "required": true,
+        },
+        "responses": {
+          "200": {
+            "description": "Default Response",
+          },
+        },
+      },
+    },
+  },
+  "servers": [],
+}
+`;
+
 exports[`transformer > should not generate ref 1`] = `
->>>>>>> f5f266a7
 {
   "components": {
     "schemas": {},
